import {z} from 'zod';

<<<<<<< HEAD
export const ALLOWED_DB_SCHEMAS = ['sepolia', 'mainnet', 'filecoin', 'metis'] as const;
=======
export const ALLOWED_DB_SCHEMAS = [
  'sepolia',
  'mainnet',
  'filecoin',
  'localtestnet',
] as const;
>>>>>>> c7b70ccd
export type DbSchema = (typeof ALLOWED_DB_SCHEMAS)[number];

export const postgresConfigSchema = z.object({
  connectionString: z.string(),
  changeDetection: z.object({
    schemas: z.array(z.enum(ALLOWED_DB_SCHEMAS)),
    pollingInterval: z.number().int().positive().default(30000), // 5 minutes. Specific to current - polling - strategy.
  }),
});

export const meiliSearchConfigSchema = z.object({
  host: z.string().url(),
  apiKey: z.string().min(1),
  timeout: z.number().positive().default(5000),
});

export const loggingConfigSchema = z.object({
  level: z.enum(['trace', 'debug', 'info', 'warn', 'error']).default('info'),
  format: z.enum(['json', 'pretty']).default('json'),
  destination: z.enum(['console', 'file']).default('console'),
  filename: z.string().optional(),
});

export const configSchema = z.object({
  nodeEnv: z.enum(['development', 'test', 'production']).default('development'),
  port: z.number().int().positive().default(3000),
  postgres: postgresConfigSchema,
  meiliSearch: meiliSearchConfigSchema,
  logging: loggingConfigSchema,
});

export type PostgresConfig = z.infer<typeof postgresConfigSchema>;
export type MeiliSearchConfig = z.infer<typeof meiliSearchConfigSchema>;
export type LoggingConfig = z.infer<typeof loggingConfigSchema>;
export type Config = z.infer<typeof configSchema>;<|MERGE_RESOLUTION|>--- conflicted
+++ resolved
@@ -1,15 +1,12 @@
 import {z} from 'zod';
 
-<<<<<<< HEAD
-export const ALLOWED_DB_SCHEMAS = ['sepolia', 'mainnet', 'filecoin', 'metis'] as const;
-=======
 export const ALLOWED_DB_SCHEMAS = [
   'sepolia',
   'mainnet',
   'filecoin',
+  'metis',
   'localtestnet',
 ] as const;
->>>>>>> c7b70ccd
 export type DbSchema = (typeof ALLOWED_DB_SCHEMAS)[number];
 
 export const postgresConfigSchema = z.object({
